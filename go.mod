--- conflicted
+++ resolved
@@ -3,7 +3,6 @@
 go 1.23.3
 
 require (
-<<<<<<< HEAD
 	github.com/google/uuid v1.6.0
 	github.com/tinyrange/wireguard v0.0.1
 	golang.org/x/crypto v0.29.0
@@ -11,27 +10,11 @@
 )
 
 require (
-	github.com/google/btree v1.1.3 // indirect
+	github.com/google/btree v1.1.2 // indirect
 	golang.org/x/net v0.31.0 // indirect
 	golang.org/x/sys v0.27.0 // indirect
-	golang.org/x/time v0.8.0 // indirect
+	golang.org/x/time v0.7.0 // indirect
 	golang.zx2c4.com/wintun v0.0.0-20230126152724-0fa3db229ce2 // indirect
 	golang.zx2c4.com/wireguard v0.0.0-20231211153847-12269c276173 // indirect
 	gvisor.dev/gvisor v0.0.0-20241113022301-6fd8b69821a4 // indirect
-)
-
-replace github.com/tinyrange/wireguard => ../wireguard
-=======
-	golang.org/x/crypto v0.28.0
-	golang.org/x/net v0.23.0
-	golang.zx2c4.com/wireguard v0.0.0-20231211153847-12269c276173
-	gvisor.dev/gvisor v0.0.0-20230927004350-cbd86285d259
-)
-
-require (
-	github.com/google/btree v1.0.1 // indirect
-	golang.org/x/sys v0.26.0 // indirect
-	golang.org/x/time v0.0.0-20220210224613-90d013bbcef8 // indirect
-	golang.zx2c4.com/wintun v0.0.0-20230126152724-0fa3db229ce2 // indirect
-)
->>>>>>> 15a7930e
+)